--- conflicted
+++ resolved
@@ -94,13 +94,8 @@
         mockSplits.add(new Split(new CatalogName("bogus_catalog"), mock3, Lifespan.taskWide()));
 
         SplitSource.SplitBatch nextSplits = new SplitSource.SplitBatch(mockSplits, true);
-<<<<<<< HEAD
-        HeuristicIndexerManager indexerManager = new HeuristicIndexerManager(new FileSystemClientManager());
+        HeuristicIndexerManager indexerManager = new HeuristicIndexerManager(new FileSystemClientManager(), new HetuMetaStoreManager());
         Pair<Optional<RowExpression>, Map<Symbol, ColumnHandle>> pair = SplitFiltering.getExpression(stage);
-=======
-        HeuristicIndexerManager indexerManager = new HeuristicIndexerManager(new FileSystemClientManager(), new HetuMetaStoreManager());
-        Pair<Optional<Expression>, Map<Symbol, ColumnHandle>> pair = SplitFiltering.getExpression(stage);
->>>>>>> 840015e4
         List<Split> filteredSplits = SplitFiltering.getFilteredSplit(pair.getFirst(),
                 SplitFiltering.getFullyQualifiedName(stage), pair.getSecond(), nextSplits, indexerManager);
         assertNotNull(filteredSplits);
