--- conflicted
+++ resolved
@@ -371,15 +371,10 @@
             throws Exception
     {
         // Initialization
-<<<<<<< HEAD
-        Path spillPath = Paths.get("/tmp/hetu/snapshot/");
-        GenericSpillerFactory spillerFactory = createGenericSpillerFactory(spillPath, fileSystemClientManager);
-=======
         Path spillPath = Files.createTempDir().toPath();
         GenericSpillerFactory genericSpillerFactory = createGenericSpillerFactory(spillPath);
         FileSystemClientManager fileSystemClientManager = mock(FileSystemClientManager.class);
         when(fileSystemClientManager.getFileSystemClient(any(Path.class))).thenReturn(new HetuLocalFileSystemClient(new LocalConfig(new Properties()), Paths.get("/tmp/hetu/snapshot/")));
->>>>>>> 0103406c
         SnapshotConfig snapshotConfig = new SnapshotConfig();
         snapshotUtils = new SnapshotUtils(fileSystemClientManager, snapshotConfig, new InMemoryNodeManager());
         snapshotUtils.initialize();
